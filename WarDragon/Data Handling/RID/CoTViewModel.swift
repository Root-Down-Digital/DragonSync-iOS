//
//  CoTViewModel.swift
//  WarDragon
//
//  Created by Luke on 11/18/24.
//

import Foundation
import Network
import UserNotifications
import CoreLocation
import UIKit
import SwiftUI

class CoTViewModel: ObservableObject {
    @Published var parsedMessages: [CoTMessage] = []
    @Published var droneSignatures: [DroneSignature] = []
    @Published var randomMacIdHistory: [String: Set<String>] = [:]
    @Published var alertRings: [AlertRing] = []
    @Published private(set) var isReconnecting = false
    private var lastProcessTime = Date.distantPast
    private var isInBackground = false
    private var backgroundMessageBuffer: [Data] = []
    private let backgroundBufferLock = NSLock()
    private let signatureGenerator = DroneSignatureGenerator()
    private let statusViewModel: StatusViewModel
    private var spectrumViewModel: SpectrumData.SpectrumViewModel?
    private var zmqHandler: ZMQHandler?
    private let backgroundManager = BackgroundManager.shared
    private var cotListener: NWListener?
    private var statusListener: NWListener?
    private var multicastConnection: NWConnection?
    private let multicastGroup = Settings.shared.multicastHost
    private let cotPortMC = UInt16(Settings.shared.multicastPort)
    private let statusPortZMQ = UInt16(Settings.shared.zmqStatusPort)
    private let listenerQueue = DispatchQueue(label: "CoTListenerQueue")
    public var isListeningCot = false
    public var macIdHistory: [String: Set<String>] = [:]
    public var macProcessing: [String: Bool] = [:]
    private var lastNotificationTime: Date?
    private var macToCAA: [String: String] = [:]
    private var backgroundMaintenanceTimer: Timer?
    private var macToHomeLoc: [String: (lat: Double, lon: Double)] = [:]
    private var currentMessageFormat: ZMQHandler.MessageFormat {
        return zmqHandler?.messageFormat ?? .bluetooth
    }
    
    struct AlertRing: Identifiable {
            let id = UUID()
            let droneId: String
            let centerCoordinate: CLLocationCoordinate2D
            let radius: Double
            let rssi: Int
        }
    
    struct SignalSource: Hashable {
        let mac: String
        let rssi: Int
        let type: SignalType
        let timestamp: Date
        
        enum SignalType: String, Hashable {
            case bluetooth
            case wifi
            case sdr
            case fpv
            case unknown
        }
        
        init?(mac: String, rssi: Int, type: SignalType, timestamp: Date) {
            guard rssi != 0 else { return nil }
            self.mac = mac
            self.rssi = rssi
            self.type = type
            self.timestamp = timestamp
        }
        
        func hash(into hasher: inout Hasher) {
            hasher.combine(mac)
            hasher.combine(type)
        }
        
        static func == (lhs: SignalSource, rhs: SignalSource) -> Bool {
            return lhs.mac == rhs.mac && lhs.type == rhs.type
        }
    }
    
    struct CoTMessage: Identifiable, Equatable {
        var id: String { uid }
        var caaRegistration: String?
        var uid: String
        var type: String
        
        // Basic location and movement
        var lat: String
        var lon: String
        var homeLat: String
        var homeLon: String
        var speed: String
        var vspeed: String
        var alt: String
        var height: String?
        var pilotLat: String
        var pilotLon: String
        var description: String
        var selfIDText: String
        var uaType: DroneSignature.IdInfo.UAType
        
        // Basic ID fields with protocol info
        var idType: String
        var protocolVersion: String?
        var mac: String?
        var rssi: Int?
        var manufacturer: String?
        var signalSources: [SignalSource] = []
        
        // Location/Vector Message fields
        var location_protocol: String?
        var op_status: String?
        var height_type: String?
        var ew_dir_segment: String?
        var speed_multiplier: String?
        var direction: String?
        var geodetic_altitude: Double?
        var vertical_accuracy: String?
        var horizontal_accuracy: String?
        var baro_accuracy: String?
        var speed_accuracy: String?
        var timestamp: String?
        var timestamp_accuracy: String?
        
        // Multicast CoT specific fields
        var time: String?
        var start: String?
        var stale: String?
        var how: String?
        var ce: String?  // Circular error
        var le: String?  // Linear error
        var hae: String? // Height above ellipsoid
        
        // BT/WiFi transmission fields from ZMQ
        var aux_rssi: Int?
        var channel: Int?
        var phy: Int?
        var aa: Int?
        var adv_mode: String?
        var adv_mac: String?
        var did: Int?
        var sid: Int?
        
        // Extended Location fields
        var timeSpeed: String?
        var status: String?
        var opStatus: String?
        var altPressure: String?
        var heightType: String?
        var horizAcc: String?
        var vertAcc: String?
        var baroAcc: String?
        var speedAcc: String?
        var timestampAccuracy: String?
        
        // ZMQ Operator & System fields
        var operator_id: String?
        var operator_id_type: String?
        var classification_type: String?
        var operator_location_type: String?
        var area_count: String?
        var area_radius: String?
        var area_ceiling: String?
        var area_floor: String?
        var advMode: String?
        var txAdd: Int?
        var rxAdd: Int?
        var adLength: Int?
        var accessAddress: Int?
        
        // System Message fields
        var operatorAltGeo: String?
        var areaCount: String?
        var areaRadius: String?
        var areaCeiling: String?
        var areaFloor: String?
        var classification: String?
        
        // Self-ID fields
        var selfIdType: String?
        var selfIdId: String?
        
        // Auth Message fields
        var authType: String?
        var authPage: String?
        var authLength: String?
        var authTimestamp: String?
        var authData: String?
        
        // Spoof detection
        var isSpoofed: Bool = false
        var spoofingDetails: DroneSignatureGenerator.SpoofDetectionResult?
        
        var index: String?
        var runtime: String?
        
        // FPV Detection Properties
        var isFPVDetection: Bool {
            return uid.hasPrefix("fpv-") && idType.contains("FPV")
        }
        
        var fpvDisplayName: String {
            if let frequency = fpvFrequency {
                return "FPV \(frequency)MHz"
            }
            return "FPV Signal"
        }
        
        var fpvSignalStrengthFormatted: String {
            if let rssi = fpvRSSI {
                return String(format: "%.0f", rssi)
            }
            return "Unknown"
        }
        
        var fpvFrequencyFormatted: String {
            if let frequency = fpvFrequency {
                return "\(frequency) MHz"
            }
            return "Unknown"
        }
        
        var statusColor: Color {
            let timeSinceLastUpdate = Date().timeIntervalSince(lastUpdated)
            // FPV Staleout
            if isFPVDetection {
                if timeSinceLastUpdate < 10 {
                    guard let rssi = fpvRSSI else { return .gray }
                    if rssi > 2000 { return .green }    // Lower threshold for FPV
                    if rssi > 100 { return .yellow }    // Much lower threshold
                    return .red
                }
                else if timeSinceLastUpdate < 30 {
                    return .yellow
                } else {
                    return .gray
                }
            }
            // Drone Staleout
            else if timeSinceLastUpdate < 10 {
                return rssi != nil && rssi! > -60 ? .green : rssi != nil && rssi! > -80 ? .yellow : .red
            } else if timeSinceLastUpdate < 30 {
                return .yellow
            } else {
                return .gray
            }
        }
    
    //CoT Message Tracks
    var trackCourse: String?
        var trackSpeed: String?
        
        var hasTrackInfo: Bool {
            return trackCourse != nil || trackSpeed != nil ||
            (direction != nil && direction != "0")
        }
        
        var trackSpeedFormatted: String? {
            if let speed = trackSpeed {
                return "\(speed) m/s"
            } else if !self.speed.isEmpty && self.speed != "0.0" {
                return "\(self.speed) m/s"
            }
            return nil
        }
        
        // FPV vars
        var fpvTimestamp: String?
        var fpvSource: String?
        var fpvFrequency: Int?
        var fpvBandwidth: String?
        var fpvRSSI: Double?
        
        // Helper
        public var headingDeg: Double {
            // First try to get heading from track data
            if let rawTrack = trackSpeed,
               rawTrack != "0.0",
               let deg = Double(rawTrack.replacingOccurrences(of: "°", with: "")
                .trimmingCharacters(in: .whitespacesAndNewlines)) {
                return (deg.truncatingRemainder(dividingBy: 360) + 360).truncatingRemainder(dividingBy: 360)
            }
              
              // If no track data, calculate from last two known positions
              guard let encounter = DroneStorageManager.shared.encounters[uid],
                    encounter.flightPath.count >= 2,
                    let currentPoint = encounter.flightPath.last,
                    let previousPoint = encounter.flightPath.dropLast().last else {
                  return 0.0
              }
              
              // Calculate heading using coordinates
              let lat1 = previousPoint.latitude * .pi / 180
              let lon1 = previousPoint.longitude * .pi / 180
              let lat2 = currentPoint.latitude * .pi / 180
              let lon2 = currentPoint.longitude * .pi / 180
              
              let dLon = lon2 - lon1
              let y = sin(dLon) * cos(lat2)
              let x = cos(lat1) * sin(lat2) - sin(lat1) * cos(lat2) * cos(dLon)
              var heading = atan2(y, x) * 180 / .pi
              heading = (heading.truncatingRemainder(dividingBy: 360) + 360).truncatingRemainder(dividingBy: 360)
              
              return heading
        }


        // Stale timer
        var lastUpdated: Date = Date()
        
        var isActive: Bool {
            return Date().timeIntervalSince(lastUpdated) <= 300  // 5 minutes standard
        }
        
        var isStale: Bool {
            guard let staleTime = self.stale else { return true }
            let formatter = ISO8601DateFormatter()
            guard let staleDate = formatter.date(from: staleTime) else { return true }
            return Date() > staleDate
        }
        
        var statusDescription: String {
            // Using times from CoT 4.0 Spec, Section 2.2.2.2
            let timeSince = Date().timeIntervalSince(lastUpdated)
            if timeSince <= 90 {
                return "Active"
            } else if timeSince <= 120 {
                return "Aging"
            } else {
                return "Stale"
            }
        }
        
        // Data store
        func saveToStorage() {
            DroneStorageManager.shared.saveEncounter(self)
        }
        
        var formattedAltitude: String? {
            if let altValue = Double(alt), altValue != 0 {
                return String(format: "%.1f m MSL", altValue)
            }
            return nil
        }
        
        var formattedHeight: String? {
            if let heightValue = Double(height ?? ""), heightValue != 0 {
                return String(format: "%.1f m AGL", heightValue)
            }
            return nil
        }
        
        var rawMessage: [String: Any]
        var originalRawString: String?
        
        static func == (lhs: CoTViewModel.CoTMessage, rhs: CoTViewModel.CoTMessage) -> Bool {
            return lhs.uid == rhs.uid &&
            lhs.caaRegistration == rhs.caaRegistration &&
            lhs.type == rhs.type &&
            lhs.lat == rhs.lat &&
            lhs.lon == rhs.lon &&
            lhs.speed == rhs.speed &&
            lhs.vspeed == rhs.vspeed &&
            lhs.alt == rhs.alt &&
            lhs.height == rhs.height &&
            lhs.pilotLat == rhs.pilotLat &&
            lhs.pilotLon == rhs.pilotLon &&
            lhs.description == rhs.description &&
            lhs.uaType == rhs.uaType &&
            lhs.idType == rhs.idType &&
            lhs.mac == rhs.mac &&
            lhs.rssi == rhs.rssi &&
            lhs.location_protocol == rhs.location_protocol &&
            lhs.op_status == rhs.op_status &&
            lhs.height_type == rhs.height_type &&
            lhs.speed_multiplier == rhs.speed_multiplier &&
            lhs.direction == rhs.direction &&
            lhs.vertical_accuracy == rhs.vertical_accuracy &&
            lhs.horizontal_accuracy == rhs.horizontal_accuracy &&
            lhs.baro_accuracy == rhs.baro_accuracy &&
            lhs.speed_accuracy == rhs.speed_accuracy &&
            lhs.timestamp == rhs.timestamp &&
            lhs.timestamp_accuracy == rhs.timestamp_accuracy &&
            lhs.operator_id == rhs.operator_id &&
            lhs.operator_id_type == rhs.operator_id_type &&
            lhs.aux_rssi == rhs.aux_rssi &&
            lhs.channel == rhs.channel &&
            lhs.phy == rhs.phy &&
            lhs.aa == rhs.aa &&
            lhs.adv_mode == rhs.adv_mode &&
            lhs.adv_mac == rhs.adv_mac &&
            lhs.did == rhs.did &&
            lhs.sid == rhs.sid &&
            lhs.type == rhs.type &&
            lhs.timeSpeed == rhs.timeSpeed &&
            lhs.status == rhs.status &&
            lhs.altPressure == rhs.altPressure &&
            lhs.heightType == rhs.heightType &&
            lhs.horizAcc == rhs.horizAcc &&
            lhs.vertAcc == rhs.vertAcc &&
            lhs.baroAcc == rhs.baroAcc &&
            lhs.speedAcc == rhs.speedAcc &&
            lhs.operatorAltGeo == rhs.operatorAltGeo &&
            lhs.areaCount == rhs.areaCount &&
            lhs.areaRadius == rhs.areaRadius &&
            lhs.areaCeiling == rhs.areaCeiling &&
            lhs.areaFloor == rhs.areaFloor &&
            lhs.classification == rhs.classification &&
            lhs.selfIdType == rhs.selfIdType &&
            lhs.selfIdId == rhs.selfIdId &&
            lhs.authType == rhs.authType &&
            lhs.authPage == rhs.authPage &&
            lhs.authLength == rhs.authLength &&
            lhs.authTimestamp == rhs.authTimestamp &&
            lhs.authData == rhs.authData &&
            lhs.isSpoofed == rhs.isSpoofed &&
            lhs.spoofingDetails?.isSpoofed == rhs.spoofingDetails?.isSpoofed &&
            lhs.spoofingDetails?.confidence == rhs.spoofingDetails?.confidence &&
            lhs.accessAddress == rhs.accessAddress &&
            lhs.mac == rhs.mac &&
            lhs.rssi == rhs.rssi &&
            lhs.lat == rhs.lat &&
            lhs.lon == rhs.lon &&
            lhs.speed == rhs.speed &&
            lhs.vspeed == rhs.vspeed &&
            lhs.alt == rhs.alt &&
            lhs.height == rhs.height &&
            lhs.op_status == rhs.op_status &&
            lhs.height_type == rhs.height_type &&
            lhs.direction == rhs.direction &&
            lhs.geodetic_altitude == rhs.geodetic_altitude &&
            lhs.fpvRSSI == rhs.fpvRSSI &&
            lhs.fpvSource == rhs.fpvSource &&
            lhs.fpvBandwidth == rhs.fpvBandwidth &&
            lhs.fpvFrequency == rhs.fpvFrequency &&
            lhs.fpvTimestamp == rhs.fpvTimestamp
        }
        
        var coordinate: CLLocationCoordinate2D? {
            guard let latDouble = Double(lat),
                  let lonDouble = Double(lon) else {
                print("Failed to convert lat: \(lat) or lon: \(lon) to Double")
                return nil
            }
            return CLLocationCoordinate2D(latitude: latDouble, longitude: lonDouble)
        }
        
        func toDictionary() -> [String: Any] {
            var dict: [String: Any] = [
                "uid": self.uid,
                "id": self.id,
                "type": self.type,
                "lat": self.lat,
                "lon": self.lon,
                "latitude": self.lat,
                "longitude": self.lon,
                "speed": self.speed,
                "vspeed": self.vspeed,
                "alt": self.alt,
                "pilotLat": self.pilotLat,
                "pilotLon": self.pilotLon,
                "description": self.description,
                "selfIDText": self.selfIDText,
                "uaType": self.uaType,
                "idType": self.idType,
                "isSpoofed": self.isSpoofed,
                "rssi": self.rssi ?? 0.0,
                "mac": self.mac ?? "",
                "manufacturer": self.manufacturer ?? "",
                "op_status": self.op_status ?? "",
                "ew_dir_segment": self.ew_dir_segment ?? "",
                "direction": self.direction ?? "",
                "geodetic_altitude": self.geodetic_altitude ?? 0.0,
                "fpvTimestamp": self.fpvTimestamp ?? Date().timeIntervalSince1970,
                "detection_source": self.fpvSource ?? "",
                "bandwidth": self.fpvBandwidth ?? 0.0,
                "signal_strength": self.fpvRSSI ?? 0.0
            ]
            
            // Include optional fields if they exist
            dict["id"] = self.id
            dict["uid"] = self.uid
            dict["height"] = self.height
            dict["protocolVersion"] = self.protocolVersion
            dict["geodetic_altitude"] = self.geodetic_altitude
            dict["mac"] = self.mac
            dict["rssi"] = self.rssi
            dict["rssi"] = self.rssi
            dict["manufacturer"] = self.manufacturer
            dict["op_status"] = self.op_status
            dict["direction"] = self.direction
            dict["ew_dir_segment"] = self.ew_dir_segment
            dict["location_protocol"] = self.location_protocol
            dict["op_status"] = self.op_status
            dict["height_type"] = self.height_type
            dict["direction"] = self.direction
            dict["time"] = self.time
            dict["start"] = self.start
            dict["stale"] = self.stale
            dict["how"] = self.how
            dict["ce"] = self.ce
            dict["le"] = self.le
            dict["hae"] = self.hae
            dict["aux_rssi"] = self.aux_rssi
            dict["channel"] = self.channel
            dict["phy"] = self.phy
            dict["aa"] = self.aa
            dict["adv_mode"] = self.adv_mode
            dict["adv_mac"] = self.adv_mac
            dict["operator_id"] = self.operator_id
            dict["classification_type"] = self.classification_type
            dict["area_radius"] = self.area_radius
            dict["area_ceiling"] = self.area_ceiling
            dict["area_floor"] = self.area_floor
            
            return dict
        }
    }
    
    init(statusViewModel: StatusViewModel, spectrumViewModel: SpectrumData.SpectrumViewModel? = nil) {
        self.statusViewModel = statusViewModel
        self.spectrumViewModel = spectrumViewModel
        self.checkPermissions()
        
        // Register for application lifecycle notifications
        NotificationCenter.default.addObserver(
            self,
            selector: #selector(handleAppDidEnterBackground),
            name: UIApplication.didEnterBackgroundNotification,
            object: nil
        )
        NotificationCenter.default.addObserver(
            self,
            selector: #selector(handleAppWillEnterForeground),
            name: UIApplication.willEnterForegroundNotification,
            object: nil
        )
        // Also add observer for refreshing connections
        NotificationCenter.default.addObserver(
            self,
            selector: #selector(refreshConnections),
            name: Notification.Name("RefreshNetworkConnections"),
            object: nil
        )
        
        restoreAlertRingsFromStorage()
    }
    
    
    @objc private func handleAppDidEnterBackground() {
        isInBackground = true
        prepareForBackgroundExpiry()
    }

    @objc private func handleAppWillEnterForeground() {
        isInBackground = false
        // Process any buffered messages from background
        processBackgroundBuffer()
        resumeFromBackground()
    }
    
    @objc private func refreshConnections() {
        // Only refresh if we're actively listening
        if isListeningCot && !isReconnecting {
            // Briefly reconnect to keep connections alive
            performBackgroundRefresh()
        }
    }
    
    private func performBackgroundRefresh() {
        // Quick reconnect to refresh connections
        if isListeningCot && !isReconnecting {
            isReconnecting = true
            
            // Brief reconnection to keep connections active
            DispatchQueue.main.asyncAfter(deadline: .now() + 0.1) { [weak self] in
                guard let self = self else { return }
                
                switch Settings.shared.connectionMode {
                case .multicast:
                    self.multicastConnection?.cancel()
                    self.multicastConnection = nil
                    self.startMulticastListening()
                case .zmq:
                    self.zmqHandler?.disconnect()
                    self.zmqHandler = nil
                    self.startZMQListening()
                }
                
                // Reset reconnecting flag
                DispatchQueue.main.asyncAfter(deadline: .now() + 1.0) { [weak self] in
                    self?.isReconnecting = false
                }
            }
        }
    }
    
    private func checkPermissions() {
        UNUserNotificationCenter.current().getNotificationSettings { [weak self] settings in
            if settings.authorizationStatus != .authorized {
                self?.requestNotificationPermission()
            }
        }
    }
    
    private func requestNotificationPermission() {
        UNUserNotificationCenter.current().requestAuthorization(options: [.alert, .sound]) { granted, error in
            print("Notification permission granted: \(granted)")
            if let error = error {
                print("Notification permission error: \(error.localizedDescription)")
            }
        }
    }
    
    func startListening() {
        // Prevent multiple starts or starts during reconnection
        guard !isListeningCot && !isReconnecting else { return }
        
        // Clean up any existing connections
        stopListening()
        isListeningCot = true
        
        // Setup background processing notification observer
        NotificationCenter.default.addObserver(
            self,
            selector: #selector(checkConnections),
            name: Notification.Name("RefreshNetworkConnections"),
            object: nil
        )
        
        // Start the appropriate connection type
        switch Settings.shared.connectionMode {
        case .multicast:
            startMulticastListening()
        case .zmq:
            startZMQListening()
        }
        
        // Start background processing if enabled
        if Settings.shared.enableBackgroundDetection {
            backgroundManager.startBackgroundProcessing()
        }
    }
    
    private func startMulticastListening() {
        let parameters = NWParameters.udp
        parameters.allowLocalEndpointReuse = true
        parameters.prohibitedInterfaceTypes = [.cellular]
        parameters.requiredInterfaceType = .wifi
        
        do {
            cotListener = try NWListener(using: parameters, on: NWEndpoint.Port(integerLiteral: cotPortMC))
            cotListener?.stateUpdateHandler = { state in
                switch state {
                case .ready:
                    print("Multicast listener ready.")
                case .failed(let error):
                    print("Multicast listener failed: \(error)")
                case .cancelled:
                    print("Multicast listener cancelled.")
                default:
                    break
                }
            }
            
            cotListener?.newConnectionHandler = { [weak self] connection in
                connection.start(queue: self?.listenerQueue ?? .main)
                self?.receiveMessages(from: connection)
            }
            
            cotListener?.start(queue: listenerQueue)
        } catch {
            print("Failed to create multicast listener: \(error)")
        }
    }
    
    private func startZMQListening() {
        zmqHandler = ZMQHandler()
        
        zmqHandler?.connect(
            host: Settings.shared.zmqHost,
            zmqTelemetryPort: UInt16(Settings.shared.zmqTelemetryPort),
            zmqStatusPort: UInt16(Settings.shared.zmqStatusPort),
            onTelemetry: { [weak self] message in
                // MARK: Check if this is raw FPV JSON
                if message.contains("AUX_ADV_IND") || message.contains("FPV Detection") {
                    print("FPV JSON received from ZMQ")
                    if let data = message.data(using: .utf8) {
                        self?.processFPVMessage(data)
                    }
                } else if let data = message.data(using: .utf8) {
                    self?.processIncomingMessage(data)
                }
            },
            onStatus: { [weak self] message in
                if let data = message.data(using: .utf8) {
                    self?.processIncomingMessage(data)
                }
            }
        )
    }
    
    private func isDeviceBlocked(_ message: CoTMessage) -> Bool {
        let droneId = message.uid.hasPrefix("drone-") ? message.uid : "drone-\(message.uid)"
        let fpvID = message.uid.hasPrefix("fpv-") ? message.uid : "fpv-\(message.uid)"
        
        // Check both the original UID and the formatted drone ID
        let possibleIds = [
            message.uid,
            droneId,
            fpvID,
            message.uid.replacingOccurrences(of: "fpv-", with: ""),
            message.uid.replacingOccurrences(of: "drone-", with: "")
        ]
        
        // Check each possible ID format
        for id in possibleIds {
            if let encounter = DroneStorageManager.shared.encounters[id],
               encounter.metadata["doNotTrack"] == "true" {
                print("BLOCKED message with ID \(id) - marked as do not track")
                return true
            }
            
            // Also check the "drone-" and fpv- prefixed version
            let droneFormatId = id.hasPrefix("drone-") ? id : "drone-\(id)"
            if let encounter = DroneStorageManager.shared.encounters[droneFormatId],
               encounter.metadata["doNotTrack"] == "true" {
                print("BLOCKED message with drone ID \(droneFormatId) - marked as do not track")
                return true
            }
            let fpvFormatId = id.hasPrefix("fpv-") ? id : "fpv-\(id)"
            if let encounter = DroneStorageManager.shared.encounters[fpvID],
               encounter.metadata["doNotTrack"] == "true" {
                print(" BLOCKED message with drone ID \(fpvFormatId) - marked as do not track")
                return true
            }
        }
        
        return false
    }
    
    // MARK: - FPV Message Processing
    private func processFPVMessage(_ data: Data?) {
        guard let data = data,
              let fpvmessage = String(data: data, encoding: .utf8) else { return }
        
        print("DEBUG: FPV message data: \(fpvmessage)")
        
        do {
            // Try to parse as JSON array first (FPV Detection format or BT/WiFi arrays)
            if fpvmessage.trimmingCharacters(in: .whitespacesAndNewlines).hasPrefix("[") {
                if let jsonArray = try JSONSerialization.jsonObject(with: data) as? [[String: Any]] {
                    for messageObj in jsonArray {
                        // Handle FPV Detection in array
                        if let fpvDetection = messageObj["FPV Detection"] as? [String: Any] {
                            let fpvMessage = createFPVDetectionMessage(fpvDetection)
                            DispatchQueue.main.async {
                                self.updateMessage(fpvMessage)
                                if Settings.shared.webhooksEnabled {
                                    self.sendFPVWebhookNotification(for: fpvMessage)
                                }
                            }
                        }
                        // Handle AUX_ADV_IND from BT/WiFi array
                        else if messageObj["AUX_ADV_IND"] != nil {
                            let fpvMessage = createAuxAdvIndMessage(messageObj)
                            DispatchQueue.main.async {
                                self.updateFPVMessage(fpvMessage)
                            }
                        }
                        // Handle direct frequency field (from ZMQ decoded messages)
                        else if messageObj["frequency"] != nil &&
                               (messageObj["rssi"] != nil || messageObj["AUX_ADV_IND"] != nil) {
                            let fpvMessage = createAuxAdvIndMessage(messageObj)
                            DispatchQueue.main.async {
                                self.updateFPVMessage(fpvMessage)
                            }
                        }
                    }
                    return
                }
            }
            
            // Try to parse as single JSON object
            if let jsonObject = try JSONSerialization.jsonObject(with: data) as? [String: Any] {
                // Handle single FPV Detection object
                if let fpvDetection = jsonObject["FPV Detection"] as? [String: Any] {
                    let fpvMessage = createFPVDetectionMessage(fpvDetection)
                    DispatchQueue.main.async {
                        self.updateMessage(fpvMessage)
                        if Settings.shared.webhooksEnabled {
                            self.sendFPVWebhookNotification(for: fpvMessage)
                        }
                    }
                }
                // Handle AUX_ADV_IND update message (from BT/WiFi)
                else if jsonObject["AUX_ADV_IND"] != nil {
                    let fpvMessage = createAuxAdvIndMessage(jsonObject)
                    DispatchQueue.main.async {
                        self.updateFPVMessage(fpvMessage)
                    }
                }
                // Handle direct frequency-based messages (from ZMQ decoded BT/WiFi)
                else if jsonObject["frequency"] != nil &&
                       (jsonObject["rssi"] != nil ||
                        jsonObject["signal_strength"] != nil ||
                        jsonObject["AUX_ADV_IND"] != nil) {
                    let fpvMessage = createAuxAdvIndMessage(jsonObject)
                    DispatchQueue.main.async {
                        self.updateFPVMessage(fpvMessage)
                    }
                }
            }
        } catch {
            print("DEBUG: Failed to parse FPV JSON: \(error)")
        }
    }

    private func createFPVDetectionMessage(_ fpvData: [String: Any]) -> CoTMessage {
        let timestamp = fpvData["timestamp"] as? String ?? ""
        let manufacturer = fpvData["manufacturer"] as? String ?? ""
        let deviceType = fpvData["device_type"] as? String ?? ""
        let frequency = fpvData["frequency"] as? Int ?? 0
        let bandwidth = fpvData["bandwidth"] as? String ?? ""
        let signalStrength = fpvData["signal_strength"] as? Double ?? 0.0
        let detectionSource = fpvData["detection_source"] as? String ?? ""
        
        let fpvId = "fpv-\(detectionSource)-\(frequency)"
        
        // Create the CoTMessage with FPV data
        var message = CoTMessage(
            uid: fpvId,
            type: "a-f-A-M-F-R", // FPV detection type
            lat: "0.0", // FPV doesn't have location
            lon: "0.0",
            homeLat: "0.0",
            homeLon: "0.0",
            speed: "0.0",
            vspeed: "0.0",
            alt: "0.0",
            pilotLat: "0.0",
            pilotLon: "0.0",
            description: "FPV Detection: \(deviceType)",
            selfIDText: "FPV \(frequency)MHz \(bandwidth)",
            uaType: .helicopter, // Default for FPV
            idType: "FPV Detection",
            rawMessage: fpvData
        )
        
        // Populate FPV-specific variables
        message.fpvTimestamp = timestamp
        message.fpvSource = detectionSource
        message.fpvFrequency = frequency
        message.fpvBandwidth = bandwidth
        message.fpvRSSI = signalStrength
        message.manufacturer = manufacturer
        message.rssi = Int(signalStrength)
        
        // Set additional metadata
        message.time = formatCurrentTimeForCoT()
        message.start = message.time
        message.stale = formatStaleTimeForCoT()
        
        // Add signal source for FPV
        if let source = SignalSource(mac: detectionSource, rssi: Int(signalStrength), type: .fpv, timestamp: Date()) {
            message.signalSources = [source]
        }
        
        return message
    }

    private func createAuxAdvIndMessage(_ jsonObject: [String: Any]) -> CoTMessage {
        guard let auxAdvInd = jsonObject["AUX_ADV_IND"] as? [String: Any],
              let aext = jsonObject["aext"] as? [String: Any] else {
            // Return a default message if parsing fails
            return CoTMessage(
                uid: "fpv-unknown",
                type: "a-f-A-M-F-R",
                lat: "0.0", lon: "0.0", homeLat: "0.0", homeLon: "0.0",
                speed: "0.0", vspeed: "0.0", alt: "0.0",
                pilotLat: "0.0", pilotLon: "0.0",
                description: "Invalid FPV Update",
                selfIDText: "", uaType: .helicopter, idType: "FPV Update",
                rawMessage: jsonObject
            )
        }
        
        let rssi = auxAdvInd["rssi"] as? Double ?? 0.0
        let timestamp = auxAdvInd["time"] as? String ?? ""
        let aa = auxAdvInd["aa"] as? Int ?? 0
        let advA = aext["AdvA"] as? String ?? ""
        let frequency = jsonObject["frequency"] as? Int ?? 0
        let detectionSource = advA
        let fpvId = "fpv-\(detectionSource)-\(frequency)"
        
        // Create the CoTMessage with AUX_ADV_IND data
        var message = CoTMessage(
            uid: fpvId,
            type: "a-f-A-M-F-R", // FPV update type
            lat: "0.0", // FPV doesn't have location
            lon: "0.0",
            homeLat: "0.0",
            homeLon: "0.0",
            speed: "0.0",
            vspeed: "0.0",
            alt: "0.0",
            pilotLat: "0.0",
            pilotLon: "0.0",
            description: "FPV Update: \(detectionSource)",
            selfIDText: "FPV \(frequency)MHz Update",
            uaType: .helicopter,
            idType: "FPV Update",
            rawMessage: jsonObject
        )
        
        // Populate FPV-specific variables
        message.fpvTimestamp = timestamp
        message.fpvSource = detectionSource
        message.fpvFrequency = frequency
        message.fpvBandwidth = "" // Not provided in AUX_ADV_IND
        message.fpvRSSI = rssi
        message.rssi = Int(rssi)
        
        // Set BT/WiFi transmission fields from the AUX_ADV_IND message
        message.aa = aa
        message.adv_mac = advA
        
        // Set additional metadata
        message.time = formatCurrentTimeForCoT()
        message.start = message.time
        message.stale = formatStaleTimeForCoT()
        message.how = "m-g"
        message.ce = "35.0"
        message.le = "999999"
        message.hae = "0.0"
        
        // Add signal source for FPV update
        if let source = SignalSource(mac: detectionSource, rssi: Int(rssi), type: .fpv, timestamp: Date()) {
            message.signalSources = [source]
        }
        
        return message
    }

    private func updateFPVMessage(_ updatedMessage: CoTMessage) {
        // Find existing FPV message and update it - need to check both formats
        let possibleUIDs = [
            updatedMessage.uid,
            "drone-\(updatedMessage.uid)"
        ]
        
        var existingIndex: Int?
        for uid in possibleUIDs {
            if let index = self.parsedMessages.firstIndex(where: { $0.uid == uid }) {
                existingIndex = index
                break
            }
        }
        
        guard let index = existingIndex else {
            print("DEBUG: No existing FPV message found for UIDs: \(possibleUIDs)")
            return
        }
        
        print("DEBUG: Updating FPV message at index \(index): \(self.parsedMessages[index].uid)")
        
        var existingMessage = self.parsedMessages[index]
        
        // Update FPV-specific fields
        existingMessage.fpvRSSI = updatedMessage.fpvRSSI
        existingMessage.rssi = updatedMessage.rssi
        existingMessage.fpvTimestamp = updatedMessage.fpvTimestamp
        existingMessage.lastUpdated = Date()
        
        
        // Update signal sources
        if let newSource = updatedMessage.signalSources.first {
            existingMessage.signalSources = [newSource]
        }
        
        // Update BT/WiFi fields
        existingMessage.aa = updatedMessage.aa
        existingMessage.adv_mac = updatedMessage.adv_mac
        
        // Send webhook for FPV updates if enabled
        if Settings.shared.webhooksEnabled {
            self.sendFPVWebhookNotification(for: existingMessage)
        }
        
        self.parsedMessages[index] = existingMessage
        self.updateAlertRing(for: existingMessage)
        self.objectWillChange.send()
    }

    private func formatCurrentTimeForCoT() -> String {
        let formatter = DateFormatter()
        formatter.dateFormat = "yyyy-MM-dd'T'HH:mm:ss.SSS'Z'"
        formatter.timeZone = TimeZone(identifier: "UTC")
        return formatter.string(from: Date())
    }

    private func formatStaleTimeForCoT() -> String {
        let staleTime = Calendar.current.date(byAdding: .minute, value: 5, to: Date())!
        let formatter = DateFormatter()
        formatter.dateFormat = "yyyy-MM-dd'T'HH:mm:ss.SSS'Z'"
        formatter.timeZone = TimeZone(identifier: "UTC")
        return formatter.string(from: staleTime)
    }
    
    // Make RSSI rings for history encounters in storage
    func restoreAlertRingsFromStorage() {
        print("Restoring alert rings from storage...")
        
        var restoredCount: Int = 0
        
        // Clear existing alert rings
        alertRings.removeAll()
        
        // Dictionary to keep track of how many rings we've added per drone ID
        var ringsPerDrone: [String: Int] = [:]
        
        // Restore alert rings for FPV and encrypted signals from storage
        for (droneId, encounter) in DroneStorageManager.shared.encounters {
            // Only process encounters that have proximity points
            guard encounter.metadata["hasProximityPoints"] == "true" else { continue }
            
            // Look for ALL proximity points that have RSSI data (not just first one with radius)
            for proximityPoint in encounter.flightPath.filter({ $0.isProximityPoint && $0.proximityRssi != nil && $0.proximityRssi! > 0 }) {
                
                var radius: Double
                
                // Use stored radius if available, otherwise calculate from RSSI
                if let storedRadius = proximityPoint.proximityRadius, storedRadius > 0 {
                    radius = storedRadius
                } else {
                    // Calculate radius from RSSI based on detection type
                    let rssi = proximityPoint.proximityRssi!
                    
                    if encounter.metadata["isFPVDetection"] == "true" {
                        // FPV distance calculation
                        let minRssi = 1000.0
                        let maxRssi = 3500.0
                        
                        if rssi < minRssi {
                            radius = 2000.0
                        } else if rssi > maxRssi {
                            radius = 50.0
                        } else {
                            let normalizedRssi = (rssi - minRssi) / (maxRssi - minRssi)
                            let clampedNormalizedRssi = min(1.0, max(0.0, normalizedRssi))
                            radius = 2000.0 * exp(-3.0 * clampedNormalizedRssi)
                        }
                    } else {
                        // Standard drone RSSI calculation
                        radius = DroneSignatureGenerator().calculateDistance(rssi)
                    }
                    
                    // Ensure minimum radius
                    radius = max(radius, 50.0)
                }
                
                let ring = AlertRing(
                    droneId: droneId,
                    centerCoordinate: CLLocationCoordinate2D(
                        latitude: proximityPoint.latitude,
                        longitude: proximityPoint.longitude
                    ),
                    radius: radius,
                    rssi: Int(proximityPoint.proximityRssi!)
                )
                
                // Check if we haven't exceeded the limit for this drone (1-2 rings)
                let currentCountForDrone = ringsPerDrone[droneId] ?? 0
                if currentCountForDrone < 2 && alertRings.count < 10 {
                    alertRings.append(ring)
                    ringsPerDrone[droneId] = currentCountForDrone + 1
                    print("Restored alert ring for \(droneId): radius \(Int(radius))m, RSSI: \(Int(proximityPoint.proximityRssi!))dBm")
                }
            }
        }
        
        print("Restored \(alertRings.count) alert rings from storage")
    }

    // MARK: - FPV Webhook Integration
    private func sendFPVWebhookNotification(for message: CoTMessage) {
        let event: WebhookEvent = .fpvSignal
        
        // Build data payload
        var data: [String: Any] = [
            "uid": message.uid,
            "timestamp": message.fpvTimestamp ?? Date().timeIntervalSince1970
        ]
        
        if let frequency = message.fpvFrequency {
            data["frequency"] = frequency
        }
        
        if let rssi = message.fpvRSSI {
            data["signal_strength"] = rssi
        }
        
        if let bandwidth = message.fpvBandwidth {
            data["bandwidth"] = bandwidth
        }
        
        // Build metadata
        var metadata: [String: String] = [:]
        
        if let source = message.fpvSource {
            metadata["detection_source"] = source
        }
        
        if let manufacturer = message.manufacturer {
            metadata["manufacturer"] = manufacturer
        }
        
        metadata["detection_type"] = "FPV"
        metadata["id_type"] = message.idType
        
        // Send webhook
        WebhookManager.shared.sendWebhook(event: event, data: data, metadata: metadata)
    }
    
    private func processIncomingMessage(_ data: Data) {
        guard let message = String(data: data, encoding: .utf8) else { return }
        
        print("DEBUG: incoming message: \(message)")
        
        // MARK: Check for FPV messages FIRST - they should never go through XML conversion
        if message.contains("AUX_ADV_IND") || message.contains("FPV Detection") {
            print("DEBUG: FPV message detected, routing directly to FPV processor")
            processFPVMessage(data)
            return
        }

        // Incoming Message (JSON/XML) - Determine type and convert if needed gi
        let xmlData: Data
        if message.trimmingCharacters(in: .whitespacesAndNewlines).starts(with: "{") {
            // Handle JSON input
            if message.contains("system_stats") {
                // Status JSON
                guard let statusXML = self.zmqHandler?.convertStatusToXML(message),
                      let convertedData = statusXML.data(using: String.Encoding.utf8) else { return }
                xmlData = convertedData
            } else if let jsonData = message.data(using: .utf8),
                      let parsedJson = try? JSONSerialization.jsonObject(with: jsonData) as? [String: Any],
                      parsedJson["Basic ID"] != nil {
                // Drone JSON
                guard let droneXML = self.zmqHandler?.convertTelemetryToXML(message),
                      let convertedData = droneXML.data(using: String.Encoding.utf8) else { return }
                xmlData = convertedData
            } else {
                print("Unrecognized JSON format")
                return
            }
        } else {
            // Already XML
            xmlData = data
        }
        
        // Parse XML and create appropriate message
        let parser = CoTMessageParser()
<<<<<<< HEAD
        parser.originalRawString = message // Store raw message for display
=======
        parser.originalRawString = message
>>>>>>> 2c2ebe77
        let xmlParser = XMLParser(data: xmlData)
        xmlParser.delegate = parser
        
        guard xmlParser.parse() else {
            print("Failed to parse XML: \(xmlData)")
            return
        }
        
        // Update UI with appropriate message type
        DispatchQueue.main.async {
            if message.contains("<remarks>CPU Usage:"),
               let statusMessage = parser.statusMessage {
                // Status message path
                self.updateStatusMessage(statusMessage)
            } else if let cotMessage = parser.cotMessage {
                // Drone message path
                self.updateMessage(cotMessage)
            }
        }
    }
    
    private func receiveMessages(from connection: NWConnection, isZMQ: Bool = false) {
        connection.receive(minimumIncompleteLength: 1, maximumLength: 65536) { [weak self] data, _, isComplete, error in
            guard let self = self else { return }
            
            defer {
                if !isComplete && (isZMQ ? self.zmqHandler?.isConnected == true : self.isListeningCot) {
                    self.receiveMessages(from: connection, isZMQ: isZMQ)
                } else {
                    connection.cancel()
                }
            }
            
            if let error = error {
                print("Error receiving data: \(error.localizedDescription)")
                return
            }
            
            guard let data = data, !data.isEmpty else {
                print("No data received.")
                return
            }
            
            // Adaptive throttling based on app state
            let now = Date()
            let throttleInterval = isInBackground ?
                Settings.shared.backgroundMessageIntervalSeconds :
                Settings.shared.messageProcessingIntervalSeconds
                
            if now.timeIntervalSince(self.lastProcessTime) < throttleInterval {
                // In background mode, buffer messages instead of dropping them
                if isInBackground {
                    backgroundBufferLock.lock()
                    backgroundMessageBuffer.append(data)
                    // Keep only last 50 messages to prevent memory issues
                    if backgroundMessageBuffer.count > 50 {
                        backgroundMessageBuffer.removeFirst(backgroundMessageBuffer.count - 50)
                    }
                    backgroundBufferLock.unlock()
                }
                return
            }
            self.lastProcessTime = now
            
            processIncomingMessage(data)
        }
    }

    private func processBackgroundBuffer() {
        backgroundBufferLock.lock()
        let bufferedMessages = backgroundMessageBuffer
        backgroundMessageBuffer.removeAll()
        backgroundBufferLock.unlock()
        
        print("Processing \(bufferedMessages.count) buffered background messages")
        for data in bufferedMessages {
            processIncomingMessage(data)
            // Small delay to prevent overwhelming the system
            Thread.sleep(forTimeInterval: 0.01)
        }
    }
    
    private func updateStatusMessage(_ message: StatusViewModel.StatusMessage) {
        DispatchQueue.main.async {
            self.statusViewModel.updateExistingStatusMessage(message)
        }
    }
    
    // Check connection status without heavy processing
    func checkConnectionStatus() {
        // Just verify that connections are still responsive
        if !isListeningCot && Settings.shared.isListening {
            reconnectIfNeeded()
        }
    }
    
    func prepareForBackgroundExpiry() {
        // Record state for potential resumption
        let wasListening = isListeningCot
        
        // Log background transition
        print("WarDragon preparing for background expiry...")
        
        isReconnecting = true
        
        // For ZMQ reduce activity but maintain connection
        if let zmqHandler = self.zmqHandler {
            // Don't fully disconnect ZMQ, just reduce activity
            if zmqHandler.isConnected {
                print("Reducing ZMQ activity for background mode")
                zmqHandler.setBackgroundMode(true)
                
                // Force a subscription check to ensure we're still connected
                verifyZMQSubscription()
            }
        }
        
        // For multicast connections keep open but reduce rate
        if multicastConnection != nil {
            print("Reducing multicast processing for background mode")
        }
        
        objectWillChange.send()
        
        if wasListening {
            // Only start background processing if not already running and invalidate old timers
            if !BackgroundManager.shared.isBackgroundModeActive {
                BackgroundManager.shared.startBackgroundProcessing()
            }
            backgroundMaintenanceTimer?.invalidate()
            
            // Set a timer to periodically check status
            backgroundMaintenanceTimer = Timer.scheduledTimer(withTimeInterval: 60, repeats: true) { [weak self] timer in
                guard let self = self, self.isListeningCot else {
                    timer.invalidate()
                    self?.backgroundMaintenanceTimer = nil
                    return
                }
                print("Background maintenance check: \(Date())")
                self.verifyZMQSubscription()
            }
        }
        print("WarDragon background preparation complete")
    }
    
    func resumeFromBackground() {
        print("WarDragon resuming from background...")
        
        // Clear the reconnecting flag
        isReconnecting = false
        
        // Restore ZMQ to normal operation if it was modified
        if let zmqHandler = self.zmqHandler, zmqHandler.isConnected {
            print("Restoring ZMQ normal activity")
            zmqHandler.setBackgroundMode(false)
            
            // Verify subscription is still active
            verifyZMQSubscription()
        }
        
        // Stop background task management
        BackgroundManager.shared.stopBackgroundProcessing()
        
        // Force an update to UI
        objectWillChange.send()
        
        print("WarDragon successfully resumed from background")
    }
    
    // Reconnect BG if we need to
    func reconnectIfNeeded() {
        if !isReconnecting && Settings.shared.isListening && !isListeningCot {
            isReconnecting = true
            
            // Clean up any existing connections
            stopListening()
            
            // Wait a moment before reconnecting
            DispatchQueue.main.asyncAfter(deadline: .now() + 0.5) {
                self.startListening()
                self.isReconnecting = false
            }
        }
    }
    
    private func updateMessage(_ message: CoTMessage) {
        
        // Uncomment this to disallow zero-coordinate entries
        //        guard let coordinate = message.coordinate,
        //              coordinate.latitude != 0 || coordinate.longitude != 0 else {
        //            return
        //        }
        
        
        if isDeviceBlocked(message) {
            print("UNTRACKED: Dropping message for \(message.uid)")
            return
        }
        
        // Special handling for FPV messages - don't convert to drone- format
            if message.isFPVDetection {
                DispatchQueue.main.async {
                    // Check if this is a new FPV detection
                    if let existingIndex = self.parsedMessages.firstIndex(where: { $0.uid == message.uid }) {
                        var existingMessage = self.parsedMessages[existingIndex]
                        
                        // Update FPV fields
                        existingMessage.fpvRSSI = message.fpvRSSI
                        existingMessage.rssi = message.rssi
                        existingMessage.fpvTimestamp = message.fpvTimestamp
                        existingMessage.lastUpdated = Date()
                        existingMessage.signalSources = message.signalSources
                        
                        self.parsedMessages[existingIndex] = existingMessage
                        self.updateAlertRing(for: existingMessage)
                    } else {
                        // New FPV detection
                        var fpvMessage = message
                        fpvMessage.lastUpdated = Date()
                        self.parsedMessages.append(fpvMessage)
                        self.updateAlertRing(for: fpvMessage)
                        self.sendNotification(for: fpvMessage)
                    }
                    
                    // Save to storage
                    let currentMonitorStatus = self.statusViewModel.statusMessages.last
                    DroneStorageManager.shared.saveEncounter(message, monitorStatus: currentMonitorStatus)
                }
                return
            }
            
            // Extract the numerical ID from messages like "pilot-107", "home-107", "drone-107"
            let extractedId = extractNumericId(from: message.uid)
        
        // Check if this is a pilot or home message that should be associated with a drone
        if message.uid.hasPrefix("pilot-") {
            updatePilotLocation(for: extractedId, message: message)
            return // Don't create lone message for pilot or home
        }
        
        if message.uid.hasPrefix("home-") {
            updateHomeLocation(for: extractedId, message: message)
            return
        }

        DispatchQueue.main.async {
            
            let droneId = message.uid.hasPrefix("drone-") ? message.uid : "drone-\(message.uid)"
            var mac: String? = nil
            if let basicIdMac = (message.rawMessage["Basic ID"] as? [String: Any])?["MAC"] as? String {
                mac = basicIdMac
            } else if let auxAdvMac = (message.rawMessage["AUX_ADV_IND"] as? [String: Any])?["addr"] as? String {
                mac = auxAdvMac
            } else {
                mac = message.mac
            }
            
            let trackSpeed = message.trackSpeed ?? "0.0"
            let trackCourse = message.trackCourse ?? "0.0"
            
            // Prepare updated message
            var updatedMessage = message
            updatedMessage.uid = droneId
            
            // CoT XML Track data
            updatedMessage.trackSpeed = trackSpeed
            updatedMessage.trackCourse = trackCourse
            
            // Update alert ring if zero coordinate drone
            self.updateAlertRing(for: updatedMessage)
            
            // Determine signal type and update sources
            let signalType = self.determineSignalType(message: message, mac: mac, rssi: updatedMessage.rssi, updatedMessage: &updatedMessage)
            
            // Handle CAA and location mapping
            if let mac = mac, !mac.isEmpty {
                // Update the MAC-to-CAA mapping without changing the primary ID
                if message.idType.contains("CAA") {
                    if let mac = message.mac {
                        // Find existing message with same MAC and update its CAA registration
                        if let existingIndex = self.parsedMessages.firstIndex(where: { $0.mac == mac }) {
                            var existingMessage = self.parsedMessages[existingIndex]
                            existingMessage.caaRegistration = message.caaRegistration ?? message.id
                            // Keep the original ID type if it's a serial number
                            if existingMessage.idType.contains("Serial") {
                                // Don't overwrite serial number ID type with CAA
                                existingMessage.idType = existingMessage.idType
                            } else {
                                existingMessage.idType = "CAA Assigned Registration ID"
                            }
                            self.parsedMessages[existingIndex] = existingMessage
                            print("Updated CAA registration for existing drone with MAC: \(mac)")
                        }
                    }
                    // Don't process CAA as a standalone message
                    return
                }
            }
            
            // Generate signature and handle spoof detection
            guard let signature = self.signatureGenerator.createSignature(from: updatedMessage.toDictionary()) else {
                if message.idType.contains("CAA") {
                    self.handleCAAMessage(updatedMessage)
                }
                return
            }
            
            // Update tracking data
            self.updateDroneSignaturesAndEncounters(signature, message: updatedMessage)
            self.updateMACHistory(droneId: droneId, mac: mac)
            
            // Spoof detection
            if Settings.shared.spoofDetectionEnabled,
               let monitorStatus = self.statusViewModel.statusMessages.last {
                if let spoofResult = self.signatureGenerator.detectSpoof(signature, fromMonitor: monitorStatus) {
                    updatedMessage.isSpoofed = spoofResult.isSpoofed
                    updatedMessage.spoofingDetails = spoofResult
                }
                
                let monitorLoc = CLLocation(
                    latitude: monitorStatus.gpsData.latitude,
                    longitude: monitorStatus.gpsData.longitude
                )
                self.signatureGenerator.updateMonitorLocation(monitorLoc)
            }
            
            // Final update
            self.updateParsedMessages(updatedMessage: updatedMessage, signature: signature)
        }
    }
    
    private func extractNumericId(from uid: String) -> String {
        if let match = uid.firstMatch(of: /.*-(\d+)/) {
            return String(match.1)
        }
        return uid
    }
    
    private func updatePilotLocation(for droneId: String, message: CoTMessage) {
        let targetUid = "drone-\(droneId)"
        
        // Find existing drone message and update pilot location
        if let index = parsedMessages.firstIndex(where: { $0.uid == targetUid }) {
            var updatedMessage = parsedMessages[index]
            updatedMessage.pilotLat = message.lat
            updatedMessage.pilotLon = message.lon
            parsedMessages[index] = updatedMessage
            
            // Also update in storage
            DroneStorageManager.shared.updatePilotLocation(
                droneId: targetUid,
                latitude: Double(message.lat) ?? 0.0,
                longitude: Double(message.lon) ?? 0.0
            )
        }
    }
    
    private func updateHomeLocation(for droneId: String, message: CoTMessage) {
        let targetUid = "drone-\(droneId)"
        
        // Find existing drone message and update home location
        if let index = parsedMessages.firstIndex(where: { $0.uid == targetUid }) {
            var updatedMessage = parsedMessages[index]
            updatedMessage.homeLat = message.lat
            updatedMessage.homeLon = message.lon
            parsedMessages[index] = updatedMessage
            
            // Also update in storage
            DroneStorageManager.shared.updateHomeLocation(
                droneId: targetUid,
                latitude: Double(message.lat) ?? 0.0,
                longitude: Double(message.lon) ?? 0.0
            )
        }
    }
    
    // MARK: - Helper Methods
    
    
    private func extractMAC(from message: CoTMessage) -> String? {
        // Try message property first
        if let mac = message.mac { return mac }
        
        // Try raw message sources
        if let basicIdMac = (message.rawMessage["Basic ID"] as? [String: Any])?["MAC"] as? String {
            return basicIdMac
        }
        
        if let auxAdvMac = (message.rawMessage["AUX_ADV_IND"] as? [String: Any])?["addr"] as? String {
            return auxAdvMac
        }
        
        return nil
    }
    
    private func updateCAARegistration(for mac: String, message: CoTMessage) {
        // Find existing message with same MAC and update its CAA registration
        if let existingIndex = self.parsedMessages.firstIndex(where: { $0.mac == mac }) {
            var existingMessage = self.parsedMessages[existingIndex]
            existingMessage.caaRegistration = message.caaRegistration ?? message.id
            // Keep the original ID type if it's a serial number
            if !existingMessage.idType.contains("Serial") {
                existingMessage.idType = "CAA Assigned Registration ID"
            }
            self.parsedMessages[existingIndex] = existingMessage
            print("Updated CAA registration for existing drone with MAC: \(mac)")
        }
    }
    
    func determineSignalType(message: CoTMessage, mac: String?, rssi: Int?, updatedMessage: inout CoTMessage) -> SignalSource.SignalType {
        print("DEBUG: Index and runtime : \(String(describing: message.index)) and \(String(describing: message.runtime))")
        print("CurrentmessageFormat: \(currentMessageFormat)")
        
        func isValidMAC(_ mac: String) -> Bool {
            return mac.range(of: "^([0-9A-Fa-f]{2}[:-]){5}([0-9A-Fa-f]{2})$", options: .regularExpression) != nil
        }
        
        // Early return for FPV to prevent SDR processing
        if message.isFPVDetection || message.fpvSource != nil {
            let newSourceType = SignalSource.SignalType.fpv
            
            // Create FPV source with detection source as identifier
            let fpvIdentifier = message.fpvSource ?? "fpv-signal"
            guard let newSource = SignalSource(
                mac: fpvIdentifier,
                rssi: rssi ?? Int(message.fpvRSSI ?? 0.0),
                type: newSourceType,
                timestamp: Date()
            ) else { return newSourceType }
            
            // Update message with FPV source
            updatedMessage.signalSources = [newSource]
            return newSourceType
        }
        
        var checkedMac = mac ?? ""
        if !isValidMAC(checkedMac) {
            checkedMac = ""
        }
        
        let newSourceType: SignalSource.SignalType
        
        if !isValidMAC(checkedMac) {
            newSourceType = .sdr
        } else if message.index != nil && message.index != "" && message.index != "0" ||
                    message.runtime != nil && message.runtime != "" && message.runtime != "0" {
            newSourceType = .wifi
        } else {
            newSourceType = .bluetooth
        }
        
        // Create new source only if we have valid data
        guard let newSource = SignalSource(
            mac: checkedMac,
            rssi: rssi ?? 0,
            type: newSourceType,
            timestamp: Date()
        ) else { return newSourceType }
        
        // Keep track of sources by TYPE
        var sourcesByType: [SignalSource.SignalType: SignalSource] = [:]
        
        // Process existing sources - keep newest per type
        for source in updatedMessage.signalSources {
            if let existing = sourcesByType[source.type] {
                if source.timestamp > existing.timestamp {
                    sourcesByType[source.type] = source
                }
            } else {
                sourcesByType[source.type] = source
            }
        }
        
        // Only add the new source if it's valid
        sourcesByType[newSourceType] = newSource
        
        // Sort by precedence: WiFi > BT > SDR > FPV
        updatedMessage.signalSources = Array(sourcesByType.values).sorted { s1, s2 in
            let typeOrder: [SignalSource.SignalType] = [.wifi, .bluetooth, .sdr, .fpv]
            if let index1 = typeOrder.firstIndex(of: s1.type),
               let index2 = typeOrder.firstIndex(of: s2.type) {
                return index1 < index2
            }
            return false
        }
        
        print("DEBUG: Signal sources after filtering by type: \(updatedMessage.signalSources.count)")
        for source in updatedMessage.signalSources {
            print("  - \(source.type): \(source.mac) @ \(source.rssi)dBm")
        }
        
        return newSourceType
    }
    
    
    private func updateDroneSignaturesAndEncounters(_ signature: DroneSignature, message: CoTMessage) {
        
        // UNCOMMENT THIS BLOCK TO DISALLOW ZERO COORDINATE DETECTIONS
        //        guard signature.position.coordinate.latitude != 0 &&
        //              signature.position.coordinate.longitude != 0 else {
        //            return // Skip update if coordinates are 0,0
        //        }
        
        // Update drone signatures
        if let index = self.droneSignatures.firstIndex(where: { $0.primaryId.id == signature.primaryId.id }) {
            self.droneSignatures[index] = signature
            print("Updating existing signature")
        } else {
            print("Added new signature")
            self.droneSignatures.append(signature)
        }
        
        //        // Validate coordinates first - UNCOMMENT THIS TO DISALLOW ZERO COORDINATE DETECTIONS
        //        guard signature.position.coordinate.latitude != 0 &&
        //              signature.position.coordinate.longitude != 0 else {
        //            return // Skip update if coordinates are 0,0
        //        }
        
        /// Update drone signatures
        if let index = self.droneSignatures.firstIndex(where: { $0.primaryId.id == signature.primaryId.id }) {
            self.droneSignatures[index] = signature
            print("📍 Updated existing signature for \(signature.primaryId.id)")
        } else {
            print("📍 Added new signature for \(signature.primaryId.id)")
            self.droneSignatures.append(signature)
        }
        
        // Update encounters storage with enhanced history preservation
        let encounters = DroneStorageManager.shared.encounters
        let currentMonitorStatus = self.statusViewModel.statusMessages.last
        
        // Save with complete history preservation
        DroneStorageManager.shared.saveEncounter(message, monitorStatus: currentMonitorStatus)
        
        if encounters[signature.primaryId.id] != nil {
            let existing = encounters[signature.primaryId.id]!
            let hasNewPosition = existing.flightPath.last?.latitude != signature.position.coordinate.latitude ||
            existing.flightPath.last?.longitude != signature.position.coordinate.longitude ||
            existing.flightPath.last?.altitude != signature.position.altitude
            
            if hasNewPosition {
                print("📍 Added new position to existing encounter: \(signature.primaryId.id)")
            } else {
                print("📍 Updated existing encounter data: \(signature.primaryId.id)")
            }
        } else {
            print("📍 Created new encounter: \(signature.primaryId.id)")
        }
    }
    
    public func updateAlertRing(for message: CoTMessage) {
        let latValue = Double(message.lat) ?? 0
        let lonValue = Double(message.lon) ?? 0
        
        // Check if we have a drone with zero coordinates but valid RSSI
        if (latValue == 0 && lonValue == 0) && message.rssi != nil && message.rssi != 0 {
            
            var monitorLocation: CLLocationCoordinate2D?
            
            // First try status message location
            if let monitorStatus = statusViewModel.statusMessages.last {
                let statusLat = monitorStatus.gpsData.latitude
                let statusLon = monitorStatus.gpsData.longitude
                
                // If status has valid coordinates, use them
                if statusLat != 0.0 || statusLon != 0.0 {
                    monitorLocation = CLLocationCoordinate2D(latitude: statusLat, longitude: statusLon)
                }
            }
            
            // If no valid status location, use user location directly
            if monitorLocation == nil,
               let userLocation = LocationManager.shared.userLocation {
                monitorLocation = userLocation.coordinate
            }
            
            // Create alert ring with valid monitor location
            if let location = monitorLocation {
                let distance: Double
                let rssiValue = Double(message.rssi!)
                
                // Handle different RSSI scales for FPV vs regular drones
                if message.isFPVDetection, let fpvRSSI = message.fpvRSSI {
                    // FPV uses higher signal values (1000-3500 range) from raw RX5808 SPI RSSI pin
                    distance = calculateFPVDistance(fpvRSSI)
                } else if rssiValue > 1000 {
                    // MDN-style values
                    distance = calculateFPVDistance(rssiValue)
                } else {
                    // Standard dBm values
                    let signatureGenerator = DroneSignatureGenerator()
                    distance = signatureGenerator.calculateDistance(rssiValue)
                }
                
                if let index = alertRings.firstIndex(where: { $0.droneId == message.uid }) {
                    alertRings[index] = AlertRing(
                        droneId: message.uid,
                        centerCoordinate: location,
                        radius: distance,
                        rssi: message.rssi!
                    )
                } else {
                    alertRings.append(AlertRing(
                        droneId: message.uid,
                        centerCoordinate: location,
                        radius: distance,
                        rssi: message.rssi!
                    ))
                }
            }
        } else {
            // Remove alert ring if coordinates are now valid
            alertRings.removeAll(where: { $0.droneId == message.uid })
        }
    }

    // Helper function to calculate FPV distance based on signal strength
    private func calculateFPVDistance(_ rssi: Double) -> Double {
        // FPV signals use different scale (typically 1000-3500 range)
        let minRssi = 1000.0
        let maxRssi = 3500.0
        
        if rssi < minRssi {
            return 2000.0 // Maximum range when signal is too weak
        }
        
        if rssi > maxRssi {
            return 50.0 // Minimum range when signal is very strong
        }
        
        // Normalize and calculate distance
        let normalizedRssi = (rssi - minRssi) / (maxRssi - minRssi)
        let clampedNormalizedRssi = min(1.0, max(0.0, normalizedRssi))
        
        // Use exponential curve for distance calculation
        let distance = 2000.0 * exp(-3.0 * clampedNormalizedRssi)
        
        return max(min(distance, 2000.0), 50.0)
    }
    

    // Helper function to update alert rings for consolidated messages
    private func updateAlertRingForConsolidated(consolidated: CoTMessage, originalMessages: [CoTMessage]) {
        // Remove all existing alert rings for the original messages
        for message in originalMessages {
            alertRings.removeAll(where: { $0.droneId == message.uid })
        }
        
        // Create a new alert ring for the consolidated message
        if let monitorStatus = statusViewModel.statusMessages.last {
            let monitorLocation = CLLocationCoordinate2D(
                latitude: monitorStatus.gpsData.latitude,
                longitude: monitorStatus.gpsData.longitude
            )
            
            // Calculate radius based on strongest signal
            let rssiValue = Double(consolidated.rssi ?? 0)
            let distance: Double
            
            if rssiValue > 1000 {
                distance = calculateFPVDistance(rssiValue)
            } else {
                distance = DroneSignatureGenerator().calculateDistance(rssiValue)
            }
            
            let newRing = AlertRing(
                droneId: consolidated.uid,
                centerCoordinate: monitorLocation,
                radius: distance,
                rssi: consolidated.rssi ?? 0
            )
            
            alertRings.append(newRing)
        }
    }
    
    // Helper to calculate radius from RSSI
    private func calculateRadius(rssi: Double) -> Double {
        if rssi > 1000 {
            // MDN-style values (around 1400-2500)
            return 100.0 + ((rssi - 1200) / 10)
        } else {
            // Standard RSSI values (negative dBm)
            let generator = DroneSignatureGenerator()
            return generator.calculateDistance(rssi)
        }
    }
    
    
    private func calculateConfidenceRadius(_ confidence: Double) -> Double {
        // Radius gets smaller as confidence increases
        return 50.0 + ((1.0 - confidence) * 250.0)
    }
    
    private func updateMACHistory(droneId: String, mac: String?) {
        guard let mac = mac, !mac.isEmpty else { return }
        
        // Check second character for randomization pattern (2,6,A,E)
        if mac.count >= 2 {
            let secondChar = mac[mac.index(mac.startIndex, offsetBy: 1)]
            let isRandomized = "26AE".contains(secondChar)
            
            if isRandomized {
                macProcessing[droneId] = true
            }
        }
        
        var macs = self.macIdHistory[droneId] ?? Set<String>()
        macs.insert(mac)
        self.macIdHistory[droneId] = macs
    }
    
    private func updateParsedMessages(updatedMessage: CoTMessage, signature: DroneSignature) {
        // Find existing message by MAC or UID
        if let existingIndex = self.parsedMessages.firstIndex(where: { $0.mac == updatedMessage.mac || $0.uid == updatedMessage.uid }) {
            var existingMessage = self.parsedMessages[existingIndex]
            
            var consolidatedSources: [SignalSource.SignalType: SignalSource] = [:]
            
            // Process existing sources first to maintain original order
            for source in existingMessage.signalSources {
                consolidatedSources[source.type] = source
            }
            
            // Only update with newer sources
            for source in updatedMessage.signalSources {
                if let existing = consolidatedSources[source.type] {
                    if source.timestamp > existing.timestamp {
                        consolidatedSources[source.type] = source
                    }
                } else {
                    consolidatedSources[source.type] = source
                }
            }
            
            // Maintain the preferred order of WiFi > Bluetooth > SDR while preserving existing sources
            let typeOrder: [SignalSource.SignalType] = [.wifi, .bluetooth, .sdr]
            existingMessage.signalSources = Array(consolidatedSources.values)
                .sorted { s1, s2 in
                    if let index1 = typeOrder.firstIndex(of: s1.type),
                       let index2 = typeOrder.firstIndex(of: s2.type) {
                        return index1 < index2
                    }
                    return false
                }
            
            // Set primary MAC and RSSI based on the most recent source
            if let latestSource = existingMessage.signalSources.first {
                existingMessage.mac = latestSource.mac
                existingMessage.rssi = latestSource.rssi
            }
            
            // Update metadata but avoid overwriting good values with defaults
            if updatedMessage.lat != "0.0" { existingMessage.lat = updatedMessage.lat }
            if updatedMessage.lon != "0.0" { existingMessage.lon = updatedMessage.lon }
            if updatedMessage.speed != "0.0" { existingMessage.speed = updatedMessage.speed }
            if updatedMessage.vspeed != "0.0" { existingMessage.vspeed = updatedMessage.vspeed }
            if updatedMessage.alt != "0.0" { existingMessage.alt = updatedMessage.alt }
            if let height = updatedMessage.height, height != "0.0" { existingMessage.height = height }
            
            // Update the timestamp
            existingMessage.lastUpdated = Date()
            
            // Preserve operator info
            if !updatedMessage.pilotLat.isEmpty && updatedMessage.pilotLat != "0.0" {
                existingMessage.pilotLat = updatedMessage.pilotLat
                existingMessage.pilotLon = updatedMessage.pilotLon
            }
            
            // Preserve operator ID unless we get a new valid one
            if let newOpId = updatedMessage.operator_id, !newOpId.isEmpty {
                existingMessage.operator_id = newOpId
            }
            
            // Update ID type and CAA registration if present
            if updatedMessage.idType.contains("CAA") {
                existingMessage.caaRegistration = updatedMessage.caaRegistration
                existingMessage.idType = "CAA Assigned Registration ID"
            }
            
            // Update Track
            if updatedMessage.trackSpeed != "0.0" && updatedMessage.trackCourse != "0.0" {
                existingMessage.trackSpeed = updatedMessage.trackSpeed
                existingMessage.trackCourse = updatedMessage.trackCourse
            }
            
            // Update spoof detection
            existingMessage.isSpoofed = updatedMessage.isSpoofed
            existingMessage.spoofingDetails = updatedMessage.spoofingDetails
            
            // Update the message
            self.parsedMessages[existingIndex] = existingMessage
            self.objectWillChange.send()
            
        } else {
            // New message - add it
            self.parsedMessages.append(updatedMessage)
            if !updatedMessage.idType.contains("CAA") {
                self.sendNotification(for: updatedMessage)
            }
        }
    }
    
    private func handleCAAMessage(_ message: CoTMessage) {
        // Special handling for CAA messages that don't generate a signature
        if let mac = message.mac {
            // Update MAC to CAA mapping
            self.macToCAA[mac] = message.id
            
            // Find and update existing message with same MAC
            if let index = self.parsedMessages.firstIndex(where: { $0.mac == mac }) {
                var existingMessage = self.parsedMessages[index]
                existingMessage.caaRegistration = message.caaRegistration
                self.parsedMessages[index] = existingMessage
                print("Updated CAA registration for existing drone")
            }
        }
    }
    
    //MARK: - Helper functions
    
    private func sendNotification(for message: CoTViewModel.CoTMessage) {
        guard Settings.shared.notificationsEnabled else { return }
        
        // Only send notification if more than 5 seconds have passed
        if let lastTime = lastNotificationTime,
           Date().timeIntervalSince(lastTime) < 5 {
            return
        }
        
        if Settings.shared.webhooksEnabled {
            sendWebhookNotification(for: message)
        }
        
        // Create and send notification
        let content = UNMutableNotificationContent()
        print("Attempting to send notification for drone: \(message.uid)")
        content.title = "Drone Detected"
        content.body = "ID: \(message.id)\nRSSI: \(message.rssi ?? 0)dBm"
        let request = UNNotificationRequest(identifier: UUID().uuidString, content: content, trigger: nil)
        
        UNUserNotificationCenter.current().add(request) { error in
            if let error = error {
                print("Failed to schedule notification: \(error)")
            } else {
                print("Successfully scheduled notification")
            }
        }
        
        lastNotificationTime = Date()
    }
    
    private func sendStatusNotification(for message: StatusViewModel.StatusMessage) {
        guard Settings.shared.notificationsEnabled else { return }
        // Don't send here - let StatusViewModel handle it through checkSystemThresholds
        statusViewModel.checkSystemThresholds()
    }
    
    func stopListening() {
        guard isListeningCot else { return }
        
        isListeningCot = false
        
        // Remove notification observer
        NotificationCenter.default.removeObserver(
            self,
            name: Notification.Name("RefreshNetworkConnections"),
            object: nil
        )
        
        // Clean up multicast if using it
        multicastConnection?.cancel()
        cotListener?.cancel()
        statusListener?.cancel()
        
        // Chill and let it die
        DispatchQueue.main.asyncAfter(deadline: .now() + 0.3) { [weak self] in
            guard let self = self else { return }
            self.multicastConnection = nil
            self.cotListener = nil
            self.statusListener = nil
            
            print("Listeners properly released after delay")
        }
        
        if let zmqHandler = zmqHandler {
            zmqHandler.disconnect()
            self.zmqHandler = nil
        }
        
        // Stop background processing
        backgroundManager.stopBackgroundProcessing()
        
        print("All listeners stopped and connections cleaned up.")
    }
    
    func verifyZMQSubscription() {
        guard Settings.shared.connectionMode == .zmq else { return }
        
        if zmqHandler == nil {
            print("ZMQ handler is nil, creating new connection")
            startZMQListening()
            return
        }
        
        if zmqHandler?.isConnected != true {
            print("ZMQ connection lost, reconnecting...")
            zmqHandler?.disconnect()
            zmqHandler = nil
            startZMQListening()
            return
        }
        
        // Just check if connection is valid, but don't resubscribe
        zmqHandler?.verifySubscription { [weak self] isValid in
            if !isValid {
                print("ZMQ connection invalid, reconnecting...")
                self?.zmqHandler?.disconnect()
                self?.zmqHandler = nil
                self?.startZMQListening()
            }
        }
    }
    
    @objc private func checkConnections() {
        // Only check if we're supposed to be listening
        guard isListeningCot else { return }
        
        if Settings.shared.connectionMode == .zmq {
            verifyZMQSubscription()
        } else if Settings.shared.connectionMode == .multicast {
            if cotListener == nil || statusListener == nil {
                print("Multicast connection lost in background, reconnecting...")
                startMulticastListening()
            }
        }
    }
    
}


extension CoTViewModel.CoTMessage {
    
    var timestampDouble: Double {
        if let timestampString = timestamp, let value = Double(timestampString) {
            return value
        }
        // Fallback to current time if timestamp is invalid
        return Date().timeIntervalSince1970
    }
    
    enum ConnectionStatus {
        case connected
        case weak
        case lost
        case unknown
        
        var color: Color {
            switch self {
            case .connected: return .green
            case .weak: return .yellow
            case .lost: return .red
            case .unknown: return .gray
            }
        }
        
        var description: String {
            switch self {
            case .connected: return "Connected"
            case .weak: return "Weak Signal"
            case .lost: return "Connection Lost"
            case .unknown: return "Unknown"
            }
        }
    }
    
    var connectionStatus: ConnectionStatus {
        let currentTime = Date().timeIntervalSince1970
        let messageTime = timestampDouble
        let timeSinceLastUpdate = currentTime - messageTime
        
        if timeSinceLastUpdate < 5 {
            if let rssi = rssi {
                return rssi > -70 ? .connected : .weak
            }
            return .connected
        } else if timeSinceLastUpdate < 30 {
            return .weak
        } else {
            return .lost
        }
    }
}

extension CoTViewModel.CoTMessage {
    struct TrackData {
        let course: String?
        let speed: String?
        let bearing: String?
    }
}

// MARK: - Webhook Integration
extension CoTViewModel {
    
    private func sendWebhookNotification(for message: CoTMessage) {
        // Always drone detected for this branch (no FPV support)
        let event: WebhookEvent = .droneDetected
        
        // Build data payload
        var data: [String: Any] = [
            "uid": message.uid,
            "timestamp": message.timestamp ?? Date().timeIntervalSince1970
        ]
        
        if let rssi = message.rssi {
            data["rssi"] = rssi
        }
        
        // Use the existing lat/lon properties from CoTMessage
        if let latitude = Double(message.lat) {
            data["latitude"] = latitude
        }
        
        if let longitude = Double(message.lon) {
            data["longitude"] = longitude
        }
        
        if let altitude = Double(message.alt) {
            data["altitude"] = altitude
        }
        
        // Build metadata
        var metadata: [String: String] = [:]
        
        if let mac = message.mac {
            metadata["mac"] = mac
        }
        
        if let caaReg = message.caaRegistration {
            metadata["caa_registration"] = caaReg
        }
        
        if let manufacturer = message.manufacturer {
            metadata["manufacturer"] = manufacturer
        }
        
        metadata["id_type"] = message.idType
        metadata["ua_type"] = message.uaType.rawValue
        
        // Send webhook
        WebhookManager.shared.sendWebhook(event: event, data: data, metadata: metadata)
    }
    
    private func sendSystemWebhookAlert(_ title: String, _ message: String, event: WebhookEvent) {
        let data: [String: Any] = [
            "title": title,
            "message": message,
            "timestamp": Date()
        ]
        
        WebhookManager.shared.sendWebhook(event: event, data: data)
    }
}<|MERGE_RESOLUTION|>--- conflicted
+++ resolved
@@ -1168,11 +1168,7 @@
         
         // Parse XML and create appropriate message
         let parser = CoTMessageParser()
-<<<<<<< HEAD
-        parser.originalRawString = message // Store raw message for display
-=======
         parser.originalRawString = message
->>>>>>> 2c2ebe77
         let xmlParser = XMLParser(data: xmlData)
         xmlParser.delegate = parser
         
